--- conflicted
+++ resolved
@@ -25,18 +25,10 @@
     path_to_data = path_to_data / str(year)
     path_to_deid_data = path_to_deid_data / str(year)
     path_to_deid_data.mkdir(parents = True, exist_ok = True)
-<<<<<<< HEAD
 
     files = path_to_data.glob('*.csv')
     for file in files:
-        print(file)
-        df = pd.read_csv(file, sep = '|')
-=======
-    
-    files = path_to_data.glob('*.csv')
-    for file in files:
         df = pd.read_csv(file)
->>>>>>> d47d5e4c
         if 'ENCOUNTER' in file.name:
             try:
                 matching_list = pd.DataFrame( columns= ['pat_id', 'pat_id_deid'])
